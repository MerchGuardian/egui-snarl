//! This module provides functionality for showing [`Snarl`] graph in [`Ui`].

use std::{collections::HashMap, hash::Hash};

use egui::{
    collapsing_header::paint_default_icon, epaint::Shadow, pos2, response::Flags, vec2, Align,
    Color32, CornerRadius, Frame, Id, Layout, Margin, Modifiers, PointerButton, Pos2, Rect, Sense,
    Shape, Stroke, StrokeKind, Style, Ui, UiBuilder, Vec2,
};

use crate::{InPin, InPinId, Node, NodeId, OutPin, OutPinId, Snarl};

mod background_pattern;
mod pin;
mod state;
mod viewer;
mod wire;
mod zoom;

use self::{
    pin::AnyPin,
    state::{NewWires, NodeState, SnarlState},
    wire::{draw_wire, hit_wire, pick_wire_style},
    zoom::Zoom,
};

pub use self::{
    background_pattern::{BackgroundPattern, Grid, Viewport},
    pin::{AnyPins, PinInfo, PinShape, PinWireInfo, SnarlPin},
    viewer::SnarlViewer,
    wire::{WireLayer, WireStyle},
};

/// Controls how header, pins, body and footer are placed in the node.
#[derive(Clone, Copy, Debug, Default, PartialEq, Eq)]
#[cfg_attr(feature = "serde", derive(serde::Serialize, serde::Deserialize))]
#[cfg_attr(feature = "egui-probe", derive(egui_probe::EguiProbe))]
pub enum NodeLayout {
    /// Input pins, body and output pins are placed horizontally.
    /// With header on top and footer on bottom.
    ///
    /// +---------------------+
    /// |       Header        |
    /// +----+-----------+----+
    /// | In |           | Out|
    /// | In |   Body    | Out|
    /// | In |           | Out|
    /// | In |           |    |
    /// +----+-----------+----+
    /// |       Footer        |
    /// +---------------------+
    ///
    #[default]
    Basic,

    /// All elements are placed in vertical stack.
    /// Header is on top, then input pins, body, output pins and footer.
    ///
    /// +---------------------+
    /// |       Header        |
    /// +---------------------+
    /// | In                  |
    /// | In                  |
    /// | In                  |
    /// | In                  |
    /// +---------------------+
    /// |       Body          |
    /// +---------------------+
    /// |                 Out |
    /// |                 Out |
    /// |                 Out |
    /// +---------------------+
    /// |       Footer        |
    /// +---------------------+
    Sandwich,

    /// All elements are placed in vertical stack.
    /// Header is on top, then output pins, body, input pins and footer.
    ///
    /// +---------------------+
    /// |       Header        |
    /// +---------------------+
    /// |                 Out |
    /// |                 Out |
    /// |                 Out |
    /// +---------------------+
    /// |       Body          |
    /// +---------------------+
    /// | In                  |
    /// | In                  |
    /// | In                  |
    /// | In                  |
    /// +---------------------+
    /// |       Footer        |
    /// +---------------------+
    FlippedSandwich,
    // TODO: Add vertical layouts.
}

/// Controls style of node selection rect.
#[derive(Clone, Copy, Debug, Default, PartialEq)]
#[cfg_attr(feature = "serde", derive(serde::Serialize, serde::Deserialize))]
#[cfg_attr(feature = "egui-probe", derive(egui_probe::EguiProbe))]
pub struct SelectionStyle {
    /// Margin between selection rect and node frame.
    pub margin: Margin,

    /// Rounding of selection rect.
    pub rounding: CornerRadius,

    /// Fill color of selection rect.
    pub fill: Color32,

    /// Stroke of selection rect.
    pub stroke: Stroke,
}

/// Controls how pins are placed in the node.
#[derive(Clone, Copy, Debug, Default, PartialEq)]
#[cfg_attr(feature = "serde", derive(serde::Serialize, serde::Deserialize))]
#[cfg_attr(feature = "egui-probe", derive(egui_probe::EguiProbe))]
pub enum PinPlacement {
    /// Pins are placed inside the node frame.
    #[default]
    Inside,

    /// Pins are placed on the edge of the node frame.
    Edge,

    /// Pins are placed outside the node frame.
    Outside {
        /// Margin between node frame and pins.
        margin: f32,
    },
}

/// Style for rendering Snarl.
#[derive(Debug, PartialEq)]
#[cfg_attr(feature = "serde", derive(serde::Serialize, serde::Deserialize))]
#[cfg_attr(feature = "egui-probe", derive(egui_probe::EguiProbe))]
pub struct SnarlStyle {
    /// Controls how nodes are laid out.
    /// Defaults to [`NodeLayout::Basic`].
    #[cfg_attr(
        feature = "serde",
        serde(skip_serializing_if = "Option::is_none", default)
    )]
    pub node_layout: Option<NodeLayout>,

    /// Frame used to draw nodes.
    /// Defaults to [`Frame::window`] constructed from current ui's style.
    #[cfg_attr(
        feature = "serde",
        serde(
            skip_serializing_if = "Option::is_none",
            default,
            with = "serde_frame_option"
        )
    )]
    pub node_frame: Option<Frame>,

    /// Frame used to draw node headers.
    /// Defaults to [`node_frame`] without shadow and transparent fill.
    ///
    /// If set, it should not have shadow and fill should be either opaque of fully transparent
    /// unless layering of header fill color with node fill color is desired.
    #[cfg_attr(
        feature = "serde",
        serde(
            skip_serializing_if = "Option::is_none",
            default,
            with = "serde_frame_option"
        )
    )]
    pub header_frame: Option<Frame>,

    /// Blank space for dragging node by its header.
    /// Elements in the header are placed after this space.
    #[cfg_attr(
        feature = "serde",
        serde(skip_serializing_if = "Option::is_none", default)
    )]
    pub header_drag_space: Option<Vec2>,

    /// Whether nodes can be collapsed.
    /// If true, headers will have collapsing button.
    /// When collapsed, node will not show its pins, body and footer.
    #[cfg_attr(
        feature = "serde",
        serde(skip_serializing_if = "Option::is_none", default)
    )]
    pub collapsible: Option<bool>,

    /// Size of pins.
    #[cfg_attr(feature = "egui-probe", egui_probe(range = 0.0..))]
    #[cfg_attr(
        feature = "serde",
        serde(skip_serializing_if = "Option::is_none", default)
    )]
    pub pin_size: Option<f32>,

    /// Default fill color for pins.
    #[cfg_attr(
        feature = "serde",
        serde(skip_serializing_if = "Option::is_none", default)
    )]
    pub pin_fill: Option<Color32>,

    /// Default stroke for pins.
    #[cfg_attr(
        feature = "serde",
        serde(skip_serializing_if = "Option::is_none", default)
    )]
    pub pin_stroke: Option<Stroke>,

    /// Shape of pins.
    #[cfg_attr(
        feature = "serde",
        serde(skip_serializing_if = "Option::is_none", default)
    )]
    pub pin_shape: Option<PinShape>,

    /// Placement of pins.
    #[cfg_attr(
        feature = "serde",
        serde(skip_serializing_if = "Option::is_none", default)
    )]
    pub pin_placement: Option<PinPlacement>,

    /// Width of wires.
    #[cfg_attr(feature = "egui-probe", egui_probe(range = 0.0..))]
    #[cfg_attr(
        feature = "serde",
        serde(skip_serializing_if = "Option::is_none", default)
    )]
    pub wire_width: Option<f32>,

    /// Size of wire frame which controls curvature of wires.
    #[cfg_attr(feature = "egui-probe", egui_probe(range = 0.0..))]
    #[cfg_attr(
        feature = "serde",
        serde(skip_serializing_if = "Option::is_none", default)
    )]
    pub wire_frame_size: Option<f32>,

    /// Whether to downscale wire frame when nodes are close.
    #[cfg_attr(
        feature = "serde",
        serde(skip_serializing_if = "Option::is_none", default)
    )]
    pub downscale_wire_frame: Option<bool>,

    /// Weather to upscale wire frame when nodes are far.
    #[cfg_attr(
        feature = "serde",
        serde(skip_serializing_if = "Option::is_none", default)
    )]
    pub upscale_wire_frame: Option<bool>,

    /// Controls default style of wires.
    #[cfg_attr(
        feature = "serde",
        serde(skip_serializing_if = "Option::is_none", default)
    )]
    pub wire_style: Option<WireStyle>,

    /// Layer where wires are rendered.
    #[cfg_attr(
        feature = "serde",
        serde(skip_serializing_if = "Option::is_none", default)
    )]
    pub wire_layer: Option<WireLayer>,

    /// Frame used to draw background
    #[cfg_attr(
        feature = "serde",
        serde(
            skip_serializing_if = "Option::is_none",
            default,
            with = "serde_frame_option"
        )
    )]
    pub bg_frame: Option<Frame>,

    /// Background pattern.
    /// Defaults to [`BackgroundPattern::Grid`].
    #[cfg_attr(
        feature = "serde",
        serde(skip_serializing_if = "Option::is_none", default)
    )]
    pub bg_pattern: Option<BackgroundPattern>,

    /// Stroke for background pattern.
    /// Defaults to `ui.visuals().widgets.noninteractive.bg_stroke`.
    #[cfg_attr(
        feature = "serde",
        serde(skip_serializing_if = "Option::is_none", default)
    )]
    pub bg_pattern_stroke: Option<Stroke>,

    /// Minimum viewport scale that can be set.
    #[cfg_attr(feature = "egui-probe", egui_probe(range = 0.0..=1.0))]
    #[cfg_attr(
        feature = "serde",
        serde(skip_serializing_if = "Option::is_none", default)
    )]
    pub min_scale: Option<f32>,

    /// Maximum viewport scale that can be set.
    #[cfg_attr(feature = "egui-probe", egui_probe(range = 1.0..))]
    #[cfg_attr(
        feature = "serde",
        serde(skip_serializing_if = "Option::is_none", default)
    )]
    pub max_scale: Option<f32>,

    /// Enable centering by double click on background
    #[cfg_attr(
        feature = "serde",
        serde(skip_serializing_if = "Option::is_none", default)
    )]
    pub centering: Option<bool>,

    /// Stroke for selection.
    #[cfg_attr(
        feature = "serde",
        serde(skip_serializing_if = "Option::is_none", default)
    )]
    pub select_stoke: Option<Stroke>,

    /// Fill for selection.
    #[cfg_attr(
        feature = "serde",
        serde(skip_serializing_if = "Option::is_none", default)
    )]
    pub select_fill: Option<Color32>,

    /// Flag to control how rect selection works.
    /// If set to true, only nodes fully contained in selection rect will be selected.
    /// If set to false, nodes intersecting with selection rect will be selected.
    pub select_rect_contained: Option<bool>,

    /// Style for node selection.
    #[cfg_attr(
        feature = "serde",
        serde(skip_serializing_if = "Option::is_none", default)
    )]
    pub select_style: Option<SelectionStyle>,

    /// Controls if zooming should be animated.
    /// If set to positive value, zooming will be animated with given duration in seconds.
    /// If zero or negative, zooming will be instant.
    #[cfg_attr(
        feature = "serde",
        serde(skip_serializing_if = "Option::is_none", default)
    )]
    pub animate_zoom: Option<f32>,

    #[doc(hidden)]
    #[cfg_attr(feature = "egui-probe", egui_probe(skip))]
    #[cfg_attr(feature = "serde", serde(skip_serializing, default))]
    /// Do not access other than with .., here to emulate `#[non_exhaustive(pub)]`
    pub _non_exhaustive: (),
}

impl SnarlStyle {
    fn get_node_layout(&self) -> NodeLayout {
        self.node_layout.unwrap_or(NodeLayout::Basic)
    }

    fn get_pin_size(&self, scale: f32, style: &Style) -> f32 {
        self.pin_size
            .zoomed(scale)
            .unwrap_or(style.spacing.interact_size.y * 0.6)
    }

    fn get_pin_fill(&self, style: &Style) -> Color32 {
        self.pin_fill
            .unwrap_or(style.visuals.widgets.active.bg_fill)
    }

    fn get_pin_stroke(&self, scale: f32, style: &Style) -> Stroke {
        self.pin_stroke.zoomed(scale).unwrap_or_else(|| {
            Stroke::new(
                style.visuals.widgets.active.bg_stroke.width,
                style.visuals.widgets.active.bg_stroke.color,
            )
        })
    }

    fn get_pin_shape(&self) -> PinShape {
        self.pin_shape.unwrap_or(PinShape::Circle)
    }

    fn get_pin_placement(&self) -> PinPlacement {
        self.pin_placement.unwrap_or_default()
    }

    fn get_wire_width(&self, scale: f32, style: &Style) -> f32 {
        self.wire_width
            .zoomed(scale)
            .unwrap_or_else(|| self.get_pin_size(scale, style) * 0.1)
    }

    fn get_wire_frame_size(&self, scale: f32, style: &Style) -> f32 {
        self.wire_frame_size
            .zoomed(scale)
            .unwrap_or_else(|| self.get_pin_size(scale, style) * 3.0)
    }

    fn get_downscale_wire_frame(&self) -> bool {
        self.downscale_wire_frame.unwrap_or(true)
    }

    fn get_upscale_wire_frame(&self) -> bool {
        self.upscale_wire_frame.unwrap_or(false)
    }

    fn get_wire_style(&self, scale: f32) -> WireStyle {
        self.wire_style.zoomed(scale).unwrap_or(WireStyle::Bezier5)
    }

    fn get_wire_layer(&self) -> WireLayer {
        self.wire_layer.unwrap_or(WireLayer::BehindNodes)
    }

    fn get_header_drag_space(&self, scale: f32, style: &Style) -> Vec2 {
        self.header_drag_space
            .zoomed(scale)
            .unwrap_or_else(|| vec2(style.spacing.icon_width, style.spacing.icon_width))
    }

    fn get_collapsible(&self) -> bool {
        self.collapsible.unwrap_or(true)
    }

    fn get_bg_frame(&self, style: &Style) -> Frame {
        self.bg_frame.unwrap_or_else(|| Frame::canvas(style))
    }

    fn get_bg_pattern_stroke(&self, scale: f32, style: &Style) -> Stroke {
        self.bg_pattern_stroke
            .zoomed(scale)
            .unwrap_or(style.visuals.widgets.noninteractive.bg_stroke)
    }

    fn get_min_scale(&self) -> f32 {
        self.min_scale.unwrap_or(0.2)
    }

    fn get_max_scale(&self) -> f32 {
        self.max_scale.unwrap_or(5.0)
    }

    fn get_node_frame(&self, scale: f32, style: &Style) -> Frame {
        self.node_frame
            .zoomed(scale)
            .unwrap_or_else(|| Frame::window(style))
    }

    fn get_header_frame(&self, scale: f32, style: &Style) -> Frame {
        self.header_frame
            .zoomed(scale)
            .unwrap_or_else(|| self.get_node_frame(scale, style).shadow(Shadow::NONE))
    }

    fn get_centering(&self) -> bool {
        self.centering.unwrap_or(true)
    }

    fn get_select_stroke(&self, scale: f32, style: &Style) -> Stroke {
        self.select_stoke.zoomed(scale).unwrap_or_else(|| {
            Stroke::new(
                style.visuals.selection.stroke.width,
                style.visuals.selection.stroke.color.gamma_multiply(0.5),
            )
        })
    }

    fn get_select_fill(&self, style: &Style) -> Color32 {
        self.select_fill
            .unwrap_or_else(|| style.visuals.selection.bg_fill.gamma_multiply(0.3))
    }

    fn get_select_rect_contained(&self) -> bool {
        self.select_rect_contained.unwrap_or(false)
    }

    fn get_select_style(&self, scale: f32, style: &Style) -> SelectionStyle {
        self.select_style
            .zoomed(scale)
            .unwrap_or_else(|| SelectionStyle {
                margin: style.spacing.window_margin,
                rounding: style.visuals.window_corner_radius,
                fill: self.get_select_fill(style),
                stroke: self.get_select_stroke(scale, style),
            })
    }
}

#[cfg(feature = "serde")]
mod serde_frame_option {
    use serde::{Deserialize, Deserializer, Serialize, Serializer};

    #[derive(Serialize, Deserialize)]
    pub struct Frame {
        pub inner_margin: egui::Margin,
        pub outer_margin: egui::Margin,
        pub rounding: egui::CornerRadius,
        pub shadow: egui::epaint::Shadow,
        pub fill: egui::Color32,
        pub stroke: egui::Stroke,
    }

    #[allow(clippy::ref_option)]
    pub fn serialize<S>(frame: &Option<egui::Frame>, serializer: S) -> Result<S::Ok, S::Error>
    where
        S: Serializer,
    {
        match frame {
            Some(frame) => Frame {
                inner_margin: frame.inner_margin,
                outer_margin: frame.outer_margin,
                rounding: frame.corner_radius,
                shadow: frame.shadow,
                fill: frame.fill,
                stroke: frame.stroke,
            }
            .serialize(serializer),
            None => serializer.serialize_none(),
        }
    }

    pub fn deserialize<'de, D>(deserializer: D) -> Result<Option<egui::Frame>, D::Error>
    where
        D: Deserializer<'de>,
    {
        let frame_opt = Option::<Frame>::deserialize(deserializer)?;
        Ok(frame_opt.map(|frame| egui::Frame {
            inner_margin: frame.inner_margin,
            outer_margin: frame.outer_margin,
            corner_radius: frame.rounding,
            shadow: frame.shadow,
            fill: frame.fill,
            stroke: frame.stroke,
        }))
    }
}

impl SnarlStyle {
    /// Creates new [`SnarlStyle`] filled with default values.
    #[must_use]
    pub const fn new() -> Self {
        SnarlStyle {
            node_layout: None,
            pin_size: None,
            pin_fill: None,
            pin_stroke: None,
            pin_shape: None,
            pin_placement: None,
            wire_width: None,
            wire_frame_size: None,
            downscale_wire_frame: None,
            upscale_wire_frame: None,
            wire_style: None,
            wire_layer: None,
            header_drag_space: None,
            collapsible: None,

            bg_frame: None,
            bg_pattern: None,
            bg_pattern_stroke: None,

            min_scale: None,
            max_scale: None,
            node_frame: None,
            header_frame: None,
            centering: None,
            select_stoke: None,
            select_fill: None,
            select_rect_contained: None,
            select_style: None,
            animate_zoom: None,

            _non_exhaustive: (),
        }
    }
}

impl Default for SnarlStyle {
    #[inline]
    fn default() -> Self {
        Self::new()
    }
}

struct Input {
    hover_pos: Option<Pos2>,
    interact_pos: Option<Pos2>,
    zoom_delta: f32,
    // primary_pressed: bool,
    secondary_pressed: bool,
    modifiers: Modifiers,
}

struct DrawNodeResponse {
    node_moved: Option<(NodeId, Vec2)>,
    node_to_top: Option<NodeId>,
    drag_released: bool,
    pin_hovered: Option<AnyPin>,
    final_rect: Rect,
}

struct DrawPinsResponse {
    drag_released: bool,
    pin_hovered: Option<AnyPin>,
    final_rect: Rect,
}

struct DrawBodyResponse {
    final_rect: Rect,
}

struct PinResponse {
    pos: Pos2,
<<<<<<< HEAD
    // pin_color: Color32,
    wire_style: Option<WireStyle>,
    wire_color: Color32,
=======
    wire_color: Color32,
    wire_style: WireStyle,
>>>>>>> 6a7671a0
}

impl<T> Snarl<T> {
    fn draw_background<V>(
        &self,
        viewer: &mut V,
        style: &SnarlStyle,
        snarl_state: &SnarlState,
        viewport: &Rect,
        ui: &Ui,
    ) where
        V: SnarlViewer<T>,
    {
        let viewport = Viewport {
            rect: *viewport,
            scale: snarl_state.scale(),
            offset: snarl_state.offset(),
        };

        viewer.draw_background(
            style.bg_pattern.as_ref(),
            &viewport,
            style,
            ui.style(),
            ui.painter(),
            self,
        );
    }

    /// Render [`Snarl`] using given viewer and style into the [`Ui`].
    pub fn show<V>(&mut self, viewer: &mut V, style: &SnarlStyle, id_salt: impl Hash, ui: &mut Ui)
    where
        V: SnarlViewer<T>,
    {
        #![allow(clippy::too_many_lines)]

        let snarl_id = ui.make_persistent_id(id_salt);

        // Draw background pattern.
        let bg_frame = style.get_bg_frame(ui.style());

        let input = ui.ctx().input(|i| Input {
            zoom_delta: i.zoom_delta(),
            hover_pos: i.pointer.hover_pos(),
            interact_pos: i.pointer.interact_pos(),
            modifiers: i.modifiers,
            // primary_pressed: i.pointer.primary_pressed(),
            secondary_pressed: i.pointer.secondary_pressed(),
        });

        bg_frame.show(ui, |ui| {
            let mut node_moved = None;
            let mut node_to_top = None;

            let mut bg_r = ui.allocate_rect(ui.max_rect(), Sense::click_and_drag());
            let viewport = bg_r.rect;
            ui.set_clip_rect(rect_round(viewport));

            let pivot = input.hover_pos.unwrap_or_else(|| viewport.center());

            let mut snarl_state =
                SnarlState::load(ui.ctx(), snarl_id, pivot, viewport, self, style);

            ui.style_mut().zoom(snarl_state.scale());

            // let mut node_style: Style = (**ui.style()).clone();
            // node_style.zoom(snarl_state.scale());

            //Draw background
            self.draw_background(viewer, style, &snarl_state, &viewport, ui);

            let wire_frame_size = style.get_wire_frame_size(snarl_state.scale(), ui.style());
            let wire_width = style.get_wire_width(snarl_state.scale(), ui.style());

            let wire_shape_idx = match style.get_wire_layer() {
                WireLayer::BehindNodes => Some(ui.painter().add(Shape::Noop)),
                WireLayer::AboveNodes => None,
            };

            // Zooming
            match input.hover_pos {
                Some(hover_pos)
                    if viewport.contains(hover_pos) && ui.rect_contains_pointer(viewport) =>
                {
                    if input.zoom_delta != 1.0 {
                        snarl_state.zoom_delta(
                            input.zoom_delta,
                            style.get_min_scale(),
                            style.get_max_scale(),
                        );
                    }
                }
                _ => {}
            }
            let mut input_info = HashMap::new();
            let mut output_info = HashMap::new();

            let mut pin_hovered = None;

            let draw_order = snarl_state.update_draw_order(self);
            let mut drag_released = false;

            let mut centers_sum = vec2(0.0, 0.0);
            let mut centers_weight = 0;

            let mut node_rects = Vec::new();

            for node_idx in draw_order {
                if !self.nodes.contains(node_idx.0) {
                    continue;
                }

                // show_node(node_idx);
                let response = self.draw_node(
                    ui,
                    node_idx,
                    viewer,
                    &mut snarl_state,
                    style,
                    snarl_id,
                    &mut input_info,
                    &input,
                    &mut output_info,
                );

                if let Some(response) = response {
                    if let Some(v) = response.node_to_top {
                        node_to_top = Some(v);
                    }
                    if let Some(v) = response.node_moved {
                        node_moved = Some(v);
                    }
                    if let Some(v) = response.pin_hovered {
                        pin_hovered = Some(v);
                    }
                    drag_released |= response.drag_released;

                    centers_sum += response.final_rect.center().to_vec2();
                    centers_weight += 1;

                    if snarl_state.is_rect_selection() {
                        node_rects.push((node_idx, response.final_rect));
                    }
                }
            }

            let mut hovered_wire = None;
            let mut hovered_wire_disconnect = false;
            let mut wire_shapes = Vec::new();
            let mut wire_hit = false;

            for wire in self.wires.iter() {
                let Some(from_r) = output_info.get(&wire.out_pin) else {
                    continue;
                };
                let Some(to_r) = input_info.get(&wire.in_pin) else {
                    continue;
                };

                if !wire_hit && !snarl_state.has_new_wires() && bg_r.hovered() && !bg_r.dragged() {
                    // Try to find hovered wire
                    // If not dragging new wire
                    // And not hovering over item above.

                    if let Some(interact_pos) = input.interact_pos {
                        wire_hit = hit_wire(
                            interact_pos,
                            wire_frame_size,
                            style.get_upscale_wire_frame(),
                            style.get_downscale_wire_frame(),
                            from_r.pos,
                            to_r.pos,
                            wire_width.max(1.5),
                            pick_wire_style(from_r.wire_style, to_r.wire_style),
                        );

                        if wire_hit {
                            hovered_wire = Some(wire);

                            //Remove hovered wire by second click
                            hovered_wire_disconnect |= bg_r.clicked_by(PointerButton::Secondary);

                            // Background is not hovered then.
                            bg_r.flags.remove(Flags::HOVERED);
                            bg_r.flags.remove(Flags::CLICKED);
                        }
                    }
                }

                let color = mix_colors(from_r.wire_color, to_r.wire_color);

                let mut draw_width = wire_width;
                if hovered_wire == Some(wire) {
                    draw_width *= 1.5;
                }

                draw_wire(
                    ui,
                    &mut wire_shapes,
                    wire_frame_size,
                    style.get_upscale_wire_frame(),
                    style.get_downscale_wire_frame(),
                    from_r.pos,
                    to_r.pos,
                    Stroke::new(draw_width, color),
                    pick_wire_style(from_r.wire_style, to_r.wire_style),
                );
            }

            //Remove hovered wire by second click
            if hovered_wire_disconnect {
                if let Some(wire) = hovered_wire {
                    let out_pin = OutPin::new(self, wire.out_pin);
                    let in_pin = InPin::new(self, wire.in_pin);
                    viewer.disconnect(&out_pin, &in_pin, self);
                }
            }

            if bg_r.drag_started_by(PointerButton::Primary) && input.modifiers.shift {
                let screen_pos = input.interact_pos.unwrap_or_else(|| viewport.center());
                let graph_pos = snarl_state.screen_pos_to_graph(screen_pos, viewport);
                snarl_state.start_rect_selection(graph_pos);
            }

            if bg_r.dragged_by(PointerButton::Primary) {
                if snarl_state.is_rect_selection() && input.hover_pos.is_some() {
                    let screen_pos = input.hover_pos.unwrap();
                    let graph_pos = snarl_state.screen_pos_to_graph(screen_pos, viewport);
                    snarl_state.update_rect_selection(graph_pos);
                } else {
                    snarl_state.pan(-bg_r.drag_delta());
                }
            }

            if bg_r.drag_stopped_by(PointerButton::Primary) {
                if let Some(select_rect) = snarl_state.rect_selection() {
                    let select_nodes = node_rects.into_iter().filter_map(|(id, rect)| {
                        let select = if style.get_select_rect_contained() {
                            select_rect.contains_rect(rect)
                        } else {
                            select_rect.intersects(rect)
                        };

                        if select {
                            Some(id)
                        } else {
                            None
                        }
                    });

                    if input.modifiers.command {
                        snarl_state.deselect_many_nodes(select_nodes);
                    } else {
                        snarl_state.select_many_nodes(!input.modifiers.shift, select_nodes);
                    }

                    snarl_state.stop_rect_selection();
                }
            }

            if let Some(select_rect) = snarl_state.rect_selection() {
                ui.painter().rect(
                    snarl_state.graph_rect_to_screen(select_rect, viewport),
                    0.0,
                    style.get_select_fill(ui.style()),
                    style.get_select_stroke(snarl_state.scale(), ui.style()),
                    StrokeKind::Inside,
                );
            }

            // If right button is clicked while new wire is being dragged, cancel it.
            // This is to provide way to 'not open' the link graph node menu, but just
            // releasing the new wire to empty space.
            //
            // This uses `button_down` directly, instead of `clicked_by` to improve
            // responsiveness of the cancel action.
            if snarl_state.has_new_wires()
                && ui.input(|x| x.pointer.button_down(PointerButton::Secondary))
            {
                let _ = snarl_state.take_wires();
                bg_r.flags.remove(Flags::CLICKED);
            }

            // Do centering unless no nodes are present.
            if style.get_centering() && bg_r.double_clicked() && centers_weight > 0 {
                #[allow(clippy::cast_precision_loss)]
                {
                    centers_sum /= centers_weight as f32;
                }
                snarl_state.set_offset(centers_sum * snarl_state.scale());
            }

            if input.modifiers.command && bg_r.clicked_by(PointerButton::Primary) {
                snarl_state.deselect_all_nodes();
            }

            // Wire end position will be overridden when link graph menu is opened.
            let mut wire_end_pos = input.hover_pos.unwrap_or_default();

            if drag_released {
                let new_wires = snarl_state.take_wires();
                if new_wires.is_some() {
                    ui.ctx().request_repaint();
                }
                match (new_wires, pin_hovered) {
                    (Some(NewWires::In(in_pins)), Some(AnyPin::Out(out_pin))) => {
                        for in_pin in in_pins {
                            viewer.connect(
                                &OutPin::new(self, out_pin),
                                &InPin::new(self, in_pin),
                                self,
                            );
                        }
                    }
                    (Some(NewWires::Out(out_pins)), Some(AnyPin::In(in_pin))) => {
                        for out_pin in out_pins {
                            viewer.connect(
                                &OutPin::new(self, out_pin),
                                &InPin::new(self, in_pin),
                                self,
                            );
                        }
                    }
                    (Some(new_wires), None) if bg_r.hovered() => {
                        // A new pin is dropped without connecting it anywhere. This
                        // will open a pop-up window for creating a new node.
                        snarl_state.revert_take_wires(new_wires);

                        // Force open context menu.
                        bg_r.flags.insert(Flags::LONG_TOUCHED);
                    }
                    _ => {}
                }
            }

            // Open graph menu when right-clicking on empty space.
            let mut is_menu_visible = false;

            if let Some(interact_pos) = ui.ctx().input(|i| i.pointer.interact_pos()) {
                if snarl_state.has_new_wires() {
                    let pins = match snarl_state.new_wires().unwrap() {
                        NewWires::In(x) => AnyPins::In(x),
                        NewWires::Out(x) => AnyPins::Out(x),
                    };

                    if viewer.has_dropped_wire_menu(pins, self) {
                        bg_r.context_menu(|ui| {
                            is_menu_visible = true;
                            if !snarl_state.is_link_menu_open() {
                                // Mark link menu is now visible.
                                snarl_state.open_link_menu();
                            }

                            let pins = match snarl_state.new_wires().unwrap() {
                                NewWires::In(x) => AnyPins::In(x),
                                NewWires::Out(x) => AnyPins::Out(x),
                            };

                            wire_end_pos = ui.cursor().min;

                            // The context menu is opened as *link* graph menu.
                            viewer.show_dropped_wire_menu(
                                snarl_state.screen_pos_to_graph(ui.cursor().min, viewport),
                                ui,
                                snarl_state.scale(),
                                pins,
                                self,
                            );
                        });
                    }
                } else if snarl_state.is_link_menu_open()
                    || viewer.has_graph_menu(interact_pos, self)
                {
                    bg_r.context_menu(|ui| {
                        is_menu_visible = true;
                        if !snarl_state.is_link_menu_open() {
                            // Mark link menu is now visible.
                            snarl_state.open_link_menu();
                        }

                        viewer.show_graph_menu(
                            snarl_state.screen_pos_to_graph(ui.cursor().min, viewport),
                            ui,
                            snarl_state.scale(),
                            self,
                        );
                    });
                }
            }

            if !is_menu_visible && snarl_state.is_link_menu_open() {
                // It seems that the context menu was closed. Remove new wires.
                snarl_state.close_link_menu();
            }

            match snarl_state.new_wires() {
                None => {}
                Some(NewWires::In(pins)) => {
                    for pin in pins {
                        let from_pos = wire_end_pos;
                        let to_r = &input_info[pin];

                        draw_wire(
                            ui,
                            &mut wire_shapes,
                            wire_frame_size,
                            style.get_upscale_wire_frame(),
                            style.get_downscale_wire_frame(),
                            from_pos,
                            to_r.pos,
                            Stroke::new(wire_width, to_r.wire_color),
<<<<<<< HEAD
                            to_r.wire_style
                                .zoomed(snarl_state.scale())
                                .unwrap_or_else(|| style.get_wire_style(snarl_state.scale())),
=======
                            to_r.wire_style.zoomed(snarl_state.scale()),
>>>>>>> 6a7671a0
                        );
                    }
                }
                Some(NewWires::Out(pins)) => {
                    for pin in pins {
                        let from_r = &output_info[pin];
                        let to_pos = wire_end_pos;

                        draw_wire(
                            ui,
                            &mut wire_shapes,
                            wire_frame_size,
                            style.get_upscale_wire_frame(),
                            style.get_downscale_wire_frame(),
                            from_r.pos,
                            to_pos,
                            Stroke::new(wire_width, from_r.wire_color),
<<<<<<< HEAD
                            from_r
                                .wire_style
                                .zoomed(snarl_state.scale())
                                .unwrap_or_else(|| style.get_wire_style(snarl_state.scale())),
=======
                            from_r.wire_style.zoomed(snarl_state.scale()),
>>>>>>> 6a7671a0
                        );
                    }
                }
            }

            match wire_shape_idx {
                None => {
                    ui.painter().add(Shape::Vec(wire_shapes));
                }
                Some(idx) => {
                    ui.painter().set(idx, Shape::Vec(wire_shapes));
                }
            }

            ui.advance_cursor_after_rect(Rect::from_min_size(viewport.min, Vec2::ZERO));

            if let Some(node) = node_to_top {
                if self.nodes.contains(node.0) {
                    ui.ctx().request_repaint();
                    snarl_state.node_to_top(node);
                }
            }

            if let Some((node, delta)) = node_moved {
                if self.nodes.contains(node.0) {
                    ui.ctx().request_repaint();
                    if snarl_state.selected_nodes().contains(&node) {
                        for node in snarl_state.selected_nodes() {
                            let node = &mut self.nodes[node.0];
                            node.pos += delta;
                        }
                    } else {
                        let node = &mut self.nodes[node.0];
                        node.pos += delta;
                    }
                }
            }

            snarl_state.store(self, ui.ctx());
        });
    }

    #[allow(clippy::too_many_arguments)]
    fn draw_inputs<V>(
        &mut self,
        viewer: &mut V,
        node: NodeId,
        inputs: &[InPin],
        pin_size: f32,
        style: &SnarlStyle,
        ui: &mut Ui,
        inputs_rect: Rect,
        clip_rect: Rect,
        viewport: Rect,
        input_x: f32,
        min_pin_y: f32,
        input_spacing: Option<f32>,
        snarl_state: &mut SnarlState,
        input: &Input,
        input_positions: &mut HashMap<InPinId, PinResponse>,
    ) -> DrawPinsResponse
    where
        V: SnarlViewer<T>,
    {
        let mut drag_released = false;
        let mut pin_hovered = None;

        // Input pins on the left.
        let inputs_ui = &mut ui.new_child(
            UiBuilder::new()
                .max_rect(rect_round(inputs_rect))
                .layout(Layout::top_down(Align::Min))
                .id_salt("inputs"),
        );

        inputs_ui.set_clip_rect(rect_round(clip_rect.intersect(viewport)));

        for in_pin in inputs {
            // Show input pin.
            inputs_ui.with_layout(Layout::left_to_right(Align::Min), |ui| {
                if let Some(input_spacing) = input_spacing {
                    ui.allocate_space(vec2(input_spacing, pin_size));
                }

                let y0 = ui.cursor().min.y;

                // Show input content
                let snarl_pin = viewer.show_input(in_pin, ui, snarl_state.scale(), self);
                if !self.nodes.contains(node.0) {
                    // If removed
                    return;
                }

                let y1 = ui.min_rect().max.y;

                // ui.end_row();

                // Centered vertically by default.
                let y = pin_info.position.unwrap_or(min_pin_y.max((y0 + y1) * 0.5));

                let pin_pos = pos2(input_x, y);

                // Interact with pin shape.
                ui.set_clip_rect(rect_round(viewport));

                let r = ui.interact(
                    Rect::from_center_size(pin_pos, vec2(pin_size, pin_size)),
                    ui.next_auto_id(),
                    Sense::click_and_drag(),
                );

                ui.skip_ahead_auto_ids(1);

                if r.clicked_by(PointerButton::Secondary) {
                    if snarl_state.has_new_wires() {
                        snarl_state.remove_new_wire_in(in_pin.id);
                    } else {
                        viewer.drop_inputs(in_pin, self);
                        if !self.nodes.contains(node.0) {
                            // If removed
                            return;
                        }
                    }
                }
                if r.drag_started_by(PointerButton::Primary) {
                    if input.modifiers.command {
                        snarl_state.start_new_wires_out(&in_pin.remotes);
                        if !input.modifiers.shift {
                            self.drop_inputs(in_pin.id);
                            if !self.nodes.contains(node.0) {
                                // If removed
                                return;
                            }
                        }
                    } else {
                        snarl_state.start_new_wire_in(in_pin.id);
                    }
                }
                if r.drag_stopped() {
                    drag_released = true;
                }

                let mut visual_pin_rect = r.rect;

                match input.hover_pos {
                    Some(hover_pos) if r.rect.contains(hover_pos) => {
                        if input.modifiers.shift {
                            snarl_state.add_new_wire_in(in_pin.id);
                        } else if input.secondary_pressed {
                            snarl_state.remove_new_wire_in(in_pin.id);
                        }
                        pin_hovered = Some(AnyPin::In(in_pin.id));
                        visual_pin_rect = visual_pin_rect.scale_from_center(1.2);
                    }
                    _ => {}
                }

                let mut pin_painter = ui.painter().clone();
                pin_painter.set_clip_rect(rect_round(viewport));

                let wire_info = snarl_pin.draw(
                    snarl_state.scale(),
                    style,
                    ui.style(),
                    visual_pin_rect,
                    &pin_painter,
                );

                input_positions.insert(
                    in_pin.id,
                    PinResponse {
                        pos: r.rect.center(),
<<<<<<< HEAD
                        // pin_color,
                        wire_style: pin_info.wire_style,
                        wire_color: pin_info.wire_color.unwrap_or(pin_color),
=======
                        wire_color: wire_info.color,
                        wire_style: wire_info.style,
>>>>>>> 6a7671a0
                    },
                );
            });
        }

        let final_rect = inputs_ui.min_rect();
        ui.expand_to_include_rect(final_rect.intersect(clip_rect));

        DrawPinsResponse {
            drag_released,
            pin_hovered,
            final_rect,
        }
    }

    #[allow(clippy::too_many_arguments)]
    fn draw_outputs<V>(
        &mut self,
        viewer: &mut V,
        node: NodeId,
        outputs: &[OutPin],
        pin_size: f32,
        style: &SnarlStyle,
        ui: &mut Ui,
        outputs_rect: Rect,
        clip_rect: Rect,
        viewport: Rect,
        output_x: f32,
        min_pin_y: f32,
        output_spacing: Option<f32>,
        snarl_state: &mut SnarlState,
        input: &Input,
        output_positions: &mut HashMap<OutPinId, PinResponse>,
    ) -> DrawPinsResponse
    where
        V: SnarlViewer<T>,
    {
        let mut drag_released = false;
        let mut pin_hovered = None;

        let outputs_ui = &mut ui.new_child(
            UiBuilder::new()
                .max_rect(rect_round(outputs_rect))
                .layout(Layout::top_down(Align::Max))
                .id_salt("outputs"),
        );

        outputs_ui.set_clip_rect(rect_round(clip_rect.intersect(viewport)));

        // Output pins on the right.
        for out_pin in outputs {
            // Show output pin.
            outputs_ui.with_layout(Layout::right_to_left(Align::Min), |ui| {
                // Allocate space for pin shape.
                if let Some(output_spacing) = output_spacing {
                    ui.allocate_space(vec2(output_spacing, pin_size));
                }

                let y0 = ui.cursor().min.y;

                // Show output content
                let snarl_pin = viewer.show_output(out_pin, ui, snarl_state.scale(), self);
                if !self.nodes.contains(node.0) {
                    // If removed
                    return;
                }

                let y1 = ui.min_rect().max.y;

                // ui.end_row();

                // Centered vertically by default.
                let y = pin_info.position.unwrap_or(min_pin_y.max((y0 + y1) * 0.5));

                let pin_pos = pos2(output_x, y);

                ui.set_clip_rect(rect_round(viewport));

                let r = ui.interact(
                    Rect::from_center_size(pin_pos, vec2(pin_size, pin_size)),
                    ui.next_auto_id(),
                    Sense::click_and_drag(),
                );

                ui.skip_ahead_auto_ids(1);

                if r.clicked_by(PointerButton::Secondary) {
                    if snarl_state.has_new_wires() {
                        snarl_state.remove_new_wire_out(out_pin.id);
                    } else {
                        viewer.drop_outputs(out_pin, self);
                        if !self.nodes.contains(node.0) {
                            // If removed
                            return;
                        }
                    }
                }
                if r.drag_started_by(PointerButton::Primary) {
                    if input.modifiers.command {
                        snarl_state.start_new_wires_in(&out_pin.remotes);

                        if !input.modifiers.shift {
                            self.drop_outputs(out_pin.id);
                            if !self.nodes.contains(node.0) {
                                // If removed
                                return;
                            }
                        }
                    } else {
                        snarl_state.start_new_wire_out(out_pin.id);
                    }
                }
                if r.drag_stopped() {
                    drag_released = true;
                }

                let mut visual_pin_rect = r.rect;
                match input.hover_pos {
                    Some(hover_pos) if r.rect.contains(hover_pos) => {
                        if input.modifiers.shift {
                            snarl_state.add_new_wire_out(out_pin.id);
                        } else if input.secondary_pressed {
                            snarl_state.remove_new_wire_out(out_pin.id);
                        }
                        pin_hovered = Some(AnyPin::Out(out_pin.id));
                        visual_pin_rect = visual_pin_rect.scale_from_center(1.2);
                    }
                    _ => {}
                }

                let mut pin_painter = ui.painter().clone();
                pin_painter.set_clip_rect(rect_round(viewport));

                let wire_info = snarl_pin.draw(
                    snarl_state.scale(),
                    style,
                    ui.style(),
                    visual_pin_rect,
                    &pin_painter,
                );

                output_positions.insert(
                    out_pin.id,
                    PinResponse {
                        pos: r.rect.center(),
<<<<<<< HEAD
                        // pin_color,
                        wire_style: pin_info.wire_style,
                        wire_color: pin_info.wire_color.unwrap_or(pin_color),
=======
                        wire_color: wire_info.color,
                        wire_style: wire_info.style,
>>>>>>> 6a7671a0
                    },
                );
            });
        }
        let final_rect = outputs_ui.min_rect();
        ui.expand_to_include_rect(final_rect.intersect(clip_rect));

        DrawPinsResponse {
            drag_released,
            pin_hovered,
            final_rect,
        }
    }

    #[allow(clippy::too_many_arguments)]
    fn draw_body<V>(
        &mut self,
        viewer: &mut V,
        node: NodeId,
        inputs: &[InPin],
        outputs: &[OutPin],
        ui: &mut Ui,
        body_rect: Rect,
        clip_rect: Rect,
        viewport: Rect,
        snarl_state: &SnarlState,
    ) -> DrawBodyResponse
    where
        V: SnarlViewer<T>,
    {
        let mut body_ui = ui.new_child(
            UiBuilder::new()
                .max_rect(rect_round(body_rect))
                .layout(Layout::left_to_right(Align::Min))
                .id_salt("body"),
        );
        body_ui.set_clip_rect(rect_round(clip_rect.intersect(viewport)));

        viewer.show_body(
            node,
            inputs,
            outputs,
            &mut body_ui,
            snarl_state.scale(),
            self,
        );

        let final_rect = body_ui.min_rect();
        ui.expand_to_include_rect(final_rect.intersect(clip_rect));
        // node_state.set_body_width(body_size.x);

        DrawBodyResponse { final_rect }
    }

    //First step for split big function to parts
    /// Draw one node. Return Pins info
    #[inline]
    #[allow(clippy::too_many_lines)]
    #[allow(clippy::too_many_arguments)]
    fn draw_node<V>(
        &mut self,
        ui: &mut Ui,
        node: NodeId,
        viewer: &mut V,
        snarl_state: &mut SnarlState,
        style: &SnarlStyle,
        snarl_id: Id,
        input_positions: &mut HashMap<InPinId, PinResponse>,
        input: &Input,
        output_positions: &mut HashMap<OutPinId, PinResponse>,
    ) -> Option<DrawNodeResponse>
    where
        V: SnarlViewer<T>,
    {
        let Node {
            pos,
            open,
            ref value,
        } = self.nodes[node.0];

        let viewport = ui.max_rect();

        // Collect pins
        let inputs_count = viewer.inputs(value);
        let outputs_count = viewer.outputs(value);

        let inputs = (0..inputs_count)
            .map(|idx| InPin::new(self, InPinId { node, input: idx }))
            .collect::<Vec<_>>();

        let outputs = (0..outputs_count)
            .map(|idx| OutPin::new(self, OutPinId { node, output: idx }))
            .collect::<Vec<_>>();

        let node_pos = snarl_state.graph_pos_to_screen(pos, viewport).round();

        // Generate persistent id for the node.
        let node_id = snarl_id.with(("snarl-node", node));

        let openness = ui.ctx().animate_bool(node_id, open);

        let mut node_state = NodeState::load(ui.ctx(), node_id, ui.spacing(), snarl_state.scale());

        let node_rect = node_state.node_rect(node_pos, openness);

        let mut node_to_top = None;
        let mut node_moved = None;
        let mut drag_released = false;
        let mut pin_hovered = None;

        let node_frame = viewer.node_frame(
            style.get_node_frame(snarl_state.scale(), ui.style()),
            node,
            &inputs,
            &outputs,
            self,
        );
        let header_frame = viewer.header_frame(
            style.get_header_frame(snarl_state.scale(), ui.style()),
            node,
            &inputs,
            &outputs,
            self,
        );

        // Rect for node + frame margin.
        let node_frame_rect = node_rect + node_frame.total_margin();

        if snarl_state.selected_nodes().contains(&node) {
            let select_style = style.get_select_style(snarl_state.scale(), ui.style());

            let select_rect = node_frame_rect + select_style.margin;

            ui.painter().rect(
                select_rect,
                select_style.rounding,
                select_style.fill,
                select_style.stroke,
                StrokeKind::Inside,
            );
        }

        // Size of the pin.
        // Side of the square or diameter of the circle.
        let pin_size = style.get_pin_size(snarl_state.scale(), ui.style()).max(0.0);

        let pin_placement = style.get_pin_placement();

        let header_drag_space = style
            .get_header_drag_space(snarl_state.scale(), ui.style())
            .max(Vec2::ZERO);

        // Interact with node frame.
        let r = ui.interact(
            node_frame_rect,
            node_id.with("frame"),
            Sense::click_and_drag(),
        );

        if !input.modifiers.shift
            && !input.modifiers.command
            && r.dragged_by(PointerButton::Primary)
        {
            node_moved = Some((node, snarl_state.screen_vec_to_graph(r.drag_delta())));
        }

        if r.clicked_by(PointerButton::Primary) || r.dragged_by(PointerButton::Primary) {
            if input.modifiers.shift {
                snarl_state.select_one_node(input.modifiers.command, node);
            } else if input.modifiers.command {
                snarl_state.deselect_one_node(node);
            }
        }

        if r.clicked() || r.dragged() {
            node_to_top = Some(node);
        }

        if viewer.has_node_menu(&self.nodes[node.0].value) {
            r.context_menu(|ui| {
                viewer.show_node_menu(node, &inputs, &outputs, ui, snarl_state.scale(), self);
            });
        }

        if !self.nodes.contains(node.0) {
            node_state.clear(ui.ctx());
            // If removed
            return None;
        }

        if viewer.has_on_hover_popup(&self.nodes[node.0].value) {
            r.on_hover_ui_at_pointer(|ui| {
                viewer.show_on_hover_popup(node, &inputs, &outputs, ui, snarl_state.scale(), self);
            });
        }

        if !self.nodes.contains(node.0) {
            node_state.clear(ui.ctx());
            // If removed
            return None;
        }

        let node_ui = &mut ui.new_child(
            UiBuilder::new()
                .max_rect(rect_round(node_frame_rect))
                .layout(Layout::top_down(Align::Center))
                .id_salt(node_id),
        );

        let mut new_pins_size = Vec2::ZERO;

        let r = node_frame.show(node_ui, |ui| {
            if viewer.has_node_style(node, &inputs, &outputs, self) {
                viewer.apply_node_style(ui.style_mut(), node, &inputs, &outputs, self);
            }

            let min_pin_y = node_state.header_height().mul_add(0.5, node_rect.min.y);

            // Input pins' center side by X axis.
            let input_x = match pin_placement {
                PinPlacement::Inside => pin_size.mul_add(
                    0.5,
                    node_frame_rect.left() + node_frame.inner_margin.left as f32,
                ),
                PinPlacement::Edge => node_frame_rect.left(),
                PinPlacement::Outside { margin } => pin_size.mul_add(
                    -0.5,
                    margin.mul_add(-snarl_state.scale(), node_frame_rect.left()),
                ),
            };

            // Input pins' spacing required.
            let input_spacing = match pin_placement {
                PinPlacement::Inside => Some(pin_size),
                PinPlacement::Edge => Some(
                    pin_size
                        .mul_add(0.5, -node_frame.inner_margin.left as f32)
                        .max(0.0),
                ),
                PinPlacement::Outside { .. } => None,
            };

            // Output pins' center side by X axis.
            let output_x = match pin_placement {
                PinPlacement::Inside => pin_size.mul_add(
                    -0.5,
                    node_frame_rect.right() - node_frame.inner_margin.right as f32,
                ),
                PinPlacement::Edge => node_frame_rect.right(),
                PinPlacement::Outside { margin } => pin_size.mul_add(
                    0.5,
                    margin.mul_add(snarl_state.scale(), node_frame_rect.right()),
                ),
            };

            // Output pins' spacing required.
            let output_spacing = match pin_placement {
                PinPlacement::Inside => Some(pin_size),
                PinPlacement::Edge => Some(
                    pin_size
                        .mul_add(0.5, -node_frame.inner_margin.right as f32)
                        .max(0.0),
                ),
                PinPlacement::Outside { .. } => None,
            };

            // Input/output pin block

            if (openness < 1.0 && open) || (openness > 0.0 && !open) {
                ui.ctx().request_repaint();
            }

            // Pins are placed under the header and must not go outside of the header frame.
            let payload_rect = Rect::from_min_max(
                pos2(
                    node_rect.min.x,
                    node_rect.min.y
                        + node_state.header_height()
                        + header_frame.total_margin().bottom
                        + ui.spacing().item_spacing.y
                        - node_state.payload_offset(openness),
                ),
                node_rect.max,
            );

            let node_layout =
                viewer.node_layout(style.get_node_layout(), node, &inputs, &outputs, self);

            let payload_clip_rect =
                Rect::from_min_max(node_rect.min, pos2(node_rect.max.x, f32::INFINITY));

            let pins_rect = match node_layout {
                NodeLayout::Basic => {
                    // Show input pins.
                    let r = self.draw_inputs(
                        viewer,
                        node,
                        &inputs,
                        pin_size,
                        style,
                        ui,
                        payload_rect,
                        payload_clip_rect,
                        viewport,
                        input_x,
                        min_pin_y,
                        input_spacing,
                        snarl_state,
                        input,
                        input_positions,
                    );

                    drag_released |= r.drag_released;

                    if r.pin_hovered.is_some() {
                        pin_hovered = r.pin_hovered;
                    }

                    let inputs_rect = r.final_rect;
                    let inputs_size = inputs_rect.size();

                    if !self.nodes.contains(node.0) {
                        // If removed
                        return;
                    }

                    // Show output pins.

                    let r = self.draw_outputs(
                        viewer,
                        node,
                        &outputs,
                        pin_size,
                        style,
                        ui,
                        payload_rect,
                        payload_clip_rect,
                        viewport,
                        output_x,
                        min_pin_y,
                        output_spacing,
                        snarl_state,
                        input,
                        output_positions,
                    );

                    drag_released |= r.drag_released;

                    if r.pin_hovered.is_some() {
                        pin_hovered = r.pin_hovered;
                    }

                    let outputs_rect = r.final_rect;
                    let outputs_size = outputs_rect.size();

                    if !self.nodes.contains(node.0) {
                        // If removed
                        return;
                    }

                    new_pins_size = vec2(
                        inputs_size.x + outputs_size.x + ui.spacing().item_spacing.x,
                        f32::max(inputs_size.y, outputs_size.y),
                    );

                    let mut pins_rect = inputs_rect.union(outputs_rect);

                    // Show body if there's one.
                    if viewer.has_body(&self.nodes.get(node.0).unwrap().value) {
                        let body_rect = Rect::from_min_max(
                            pos2(
                                inputs_rect.right() + ui.spacing().item_spacing.x,
                                payload_rect.top(),
                            ),
                            pos2(
                                outputs_rect.left() - ui.spacing().item_spacing.x,
                                payload_rect.bottom(),
                            ),
                        );

                        let r = self.draw_body(
                            viewer,
                            node,
                            &inputs,
                            &outputs,
                            ui,
                            body_rect,
                            payload_clip_rect,
                            viewport,
                            snarl_state,
                        );

                        new_pins_size.x += r.final_rect.width() + ui.spacing().item_spacing.x;
                        new_pins_size.y = f32::max(new_pins_size.y, r.final_rect.height());

                        pins_rect = pins_rect.union(body_rect);

                        if !self.nodes.contains(node.0) {
                            // If removed
                            return;
                        }
                    }

                    pins_rect
                }
                NodeLayout::Sandwich => {
                    // Show input pins.

                    let r = self.draw_inputs(
                        viewer,
                        node,
                        &inputs,
                        pin_size,
                        style,
                        ui,
                        payload_rect,
                        payload_clip_rect,
                        viewport,
                        input_x,
                        min_pin_y,
                        input_spacing,
                        snarl_state,
                        input,
                        input_positions,
                    );

                    drag_released |= r.drag_released;

                    if r.pin_hovered.is_some() {
                        pin_hovered = r.pin_hovered;
                    }

                    let inputs_rect = r.final_rect;

                    new_pins_size = inputs_rect.size();

                    let mut next_y = inputs_rect.bottom() + ui.spacing().item_spacing.y;

                    if !self.nodes.contains(node.0) {
                        // If removed
                        return;
                    }

                    let mut pins_rect = inputs_rect;

                    // Show body if there's one.
                    if viewer.has_body(&self.nodes.get(node.0).unwrap().value) {
                        let body_rect = payload_rect.intersect(Rect::everything_below(next_y));

                        let r = self.draw_body(
                            viewer,
                            node,
                            &inputs,
                            &outputs,
                            ui,
                            body_rect,
                            payload_clip_rect,
                            viewport,
                            snarl_state,
                        );

                        let body_rect = r.final_rect;

                        new_pins_size.x = f32::max(new_pins_size.x, body_rect.width());
                        new_pins_size.y += body_rect.height() + ui.spacing().item_spacing.y;

                        if !self.nodes.contains(node.0) {
                            // If removed
                            return;
                        }

                        pins_rect = pins_rect.union(body_rect);
                        next_y = body_rect.bottom() + ui.spacing().item_spacing.y;
                    }

                    // Show output pins.

                    let outputs_rect = payload_rect.intersect(Rect::everything_below(next_y));

                    let r = self.draw_outputs(
                        viewer,
                        node,
                        &outputs,
                        pin_size,
                        style,
                        ui,
                        outputs_rect,
                        payload_clip_rect,
                        viewport,
                        output_x,
                        min_pin_y,
                        output_spacing,
                        snarl_state,
                        input,
                        output_positions,
                    );

                    drag_released |= r.drag_released;

                    if r.pin_hovered.is_some() {
                        pin_hovered = r.pin_hovered;
                    }

                    let outputs_rect = r.final_rect;

                    if !self.nodes.contains(node.0) {
                        // If removed
                        return;
                    }

                    new_pins_size.x = f32::max(new_pins_size.x, outputs_rect.width());
                    new_pins_size.y += outputs_rect.height() + ui.spacing().item_spacing.y;

                    pins_rect = pins_rect.union(outputs_rect);

                    pins_rect
                }
                NodeLayout::FlippedSandwich => {
                    // Show input pins.

                    let outputs_rect = payload_rect;
                    let r = self.draw_outputs(
                        viewer,
                        node,
                        &outputs,
                        pin_size,
                        style,
                        ui,
                        outputs_rect,
                        payload_clip_rect,
                        viewport,
                        output_x,
                        min_pin_y,
                        output_spacing,
                        snarl_state,
                        input,
                        output_positions,
                    );

                    drag_released |= r.drag_released;

                    if r.pin_hovered.is_some() {
                        pin_hovered = r.pin_hovered;
                    }

                    let outputs_rect = r.final_rect;

                    new_pins_size = outputs_rect.size();

                    let mut next_y = outputs_rect.bottom() + ui.spacing().item_spacing.y;

                    if !self.nodes.contains(node.0) {
                        // If removed
                        return;
                    }

                    let mut pins_rect = outputs_rect;

                    // Show body if there's one.
                    if viewer.has_body(&self.nodes.get(node.0).unwrap().value) {
                        let body_rect = payload_rect.intersect(Rect::everything_below(next_y));

                        let r = self.draw_body(
                            viewer,
                            node,
                            &inputs,
                            &outputs,
                            ui,
                            body_rect,
                            payload_clip_rect,
                            viewport,
                            snarl_state,
                        );

                        let body_rect = r.final_rect;

                        new_pins_size.x = f32::max(new_pins_size.x, body_rect.width());
                        new_pins_size.y += body_rect.height() + ui.spacing().item_spacing.y;

                        if !self.nodes.contains(node.0) {
                            // If removed
                            return;
                        }

                        pins_rect = pins_rect.union(body_rect);
                        next_y = body_rect.bottom() + ui.spacing().item_spacing.y;
                    }

                    // Show output pins.

                    let inputs_rect = payload_rect.intersect(Rect::everything_below(next_y));

                    let r = self.draw_inputs(
                        viewer,
                        node,
                        &inputs,
                        pin_size,
                        style,
                        ui,
                        inputs_rect,
                        payload_clip_rect,
                        viewport,
                        input_x,
                        min_pin_y,
                        input_spacing,
                        snarl_state,
                        input,
                        input_positions,
                    );

                    drag_released |= r.drag_released;

                    if r.pin_hovered.is_some() {
                        pin_hovered = r.pin_hovered;
                    }

                    let inputs_rect = r.final_rect;

                    if !self.nodes.contains(node.0) {
                        // If removed
                        return;
                    }

                    new_pins_size.x = f32::max(new_pins_size.x, inputs_rect.width());
                    new_pins_size.y += inputs_rect.height() + ui.spacing().item_spacing.y;

                    pins_rect = pins_rect.union(inputs_rect);

                    pins_rect
                }
            };

            if viewer.has_footer(&self.nodes[node.0].value) {
                let footer_rect = Rect::from_min_max(
                    pos2(
                        node_rect.left(),
                        pins_rect.bottom() + ui.spacing().item_spacing.y,
                    ),
                    pos2(node_rect.right(), node_rect.bottom()),
                );

                let mut footer_ui = ui.new_child(
                    UiBuilder::new()
                        .max_rect(rect_round(footer_rect))
                        .layout(Layout::left_to_right(Align::Min))
                        .id_salt("footer"),
                );
                footer_ui.set_clip_rect(payload_clip_rect.intersect(viewport));

                viewer.show_footer(
                    node,
                    &inputs,
                    &outputs,
                    &mut footer_ui,
                    snarl_state.scale(),
                    self,
                );

                let final_rect = footer_ui.min_rect();
                ui.expand_to_include_rect(final_rect.intersect(payload_clip_rect));
                let footer_size = final_rect.size();

                new_pins_size.x = f32::max(new_pins_size.x, footer_size.x);
                new_pins_size.y += footer_size.y + ui.spacing().item_spacing.y;

                if !self.nodes.contains(node.0) {
                    // If removed
                    return;
                }
            }

            // Render header frame.
            let mut header_rect = Rect::NAN;

            let mut header_frame_rect = Rect::NAN; //node_rect + header_frame.total_margin();

            // Show node's header
            let header_ui: &mut Ui = &mut ui.new_child(
                UiBuilder::new()
                    .max_rect(rect_round(node_rect + header_frame.total_margin()))
                    .layout(Layout::top_down(Align::Center))
                    .id_salt("header"),
            );

            header_frame.show(header_ui, |ui: &mut Ui| {
                ui.with_layout(Layout::left_to_right(Align::Min), |ui| {
                    if style.get_collapsible() {
                        let (_, r) = ui.allocate_exact_size(
                            vec2(ui.spacing().icon_width, ui.spacing().icon_width),
                            Sense::click(),
                        );
                        paint_default_icon(ui, openness, &r);

                        if r.clicked_by(PointerButton::Primary) {
                            // Toggle node's openness.
                            self.open_node(node, !open);
                        }
                    }

                    ui.allocate_exact_size(header_drag_space, Sense::hover());

                    viewer.show_header(node, &inputs, &outputs, ui, snarl_state.scale(), self);

                    header_rect = ui.min_rect();
                });

                header_frame_rect = header_rect + header_frame.total_margin();

                ui.advance_cursor_after_rect(Rect::from_min_max(
                    header_rect.min,
                    pos2(
                        f32::max(header_rect.max.x, node_rect.max.x),
                        header_rect.min.y,
                    ),
                ));
            });

            ui.expand_to_include_rect(header_rect);
            let header_size = header_rect.size();
            node_state.set_header_height(header_size.y);

            node_state.set_size(vec2(
                f32::max(header_size.x, new_pins_size.x),
                header_size.y
                    + header_frame.total_margin().bottom
                    + ui.spacing().item_spacing.y
                    + new_pins_size.y,
            ));
        });

        if !self.nodes.contains(node.0) {
            ui.ctx().request_repaint();
            node_state.clear(ui.ctx());
            // If removed
            return None;
        }

        let final_rect = snarl_state.screen_rect_to_graph(r.response.rect, viewport);
        viewer.final_node_rect(
            node,
            r.response.rect,
            final_rect,
            ui,
            snarl_state.scale(),
            self,
        );

        node_state.store(ui.ctx());
        Some(DrawNodeResponse {
            node_moved,
            node_to_top,
            drag_released,
            pin_hovered,
            final_rect,
        })
    }
}

const fn mix_colors(a: Color32, b: Color32) -> Color32 {
    Color32::from_rgba_premultiplied(
        ((a.r() as u32 + b.r() as u32) / 2) as u8,
        ((a.g() as u32 + b.g() as u32) / 2) as u8,
        ((a.b() as u32 + b.b() as u32) / 2) as u8,
        ((a.a() as u32 + b.a() as u32) / 2) as u8,
    )
}

// fn mix_colors(mut colors: impl Iterator<Item = Color32>) -> Option<Color32> {
//     let color = colors.next()?;

//     let mut r = color.r() as u32;
//     let mut g = color.g() as u32;
//     let mut b = color.b() as u32;
//     let mut a = color.a() as u32;
//     let mut w = 1;

//     for c in colors {
//         r += c.r() as u32;
//         g += c.g() as u32;
//         b += c.b() as u32;
//         a += c.a() as u32;
//         w += 1;
//     }

//     Some(Color32::from_rgba_premultiplied(
//         (r / w) as u8,
//         (g / w) as u8,
//         (b / w) as u8,
//         (a / w) as u8,
//     ))
// }

// fn mix_sizes(mut sizes: impl Iterator<Item = f32>) -> Option<f32> {
//     let mut size = sizes.next()?;
//     let mut w = 1;

//     for s in sizes {
//         size += s;
//         w += 1;
//     }

//     Some(size / w as f32)
// }

// fn mix_strokes(mut strokes: impl Iterator<Item = Stroke>) -> Option<Stroke> {
//     let stoke = strokes.next()?;

//     let mut width = stoke.width;
//     let mut r = stoke.color.r() as u32;
//     let mut g = stoke.color.g() as u32;
//     let mut b = stoke.color.b() as u32;
//     let mut a = stoke.color.a() as u32;

//     let mut w = 1;

//     for s in strokes {
//         width += s.width;
//         r += s.color.r() as u32;
//         g += s.color.g() as u32;
//         b += s.color.b() as u32;
//         a += s.color.a() as u32;
//         w += 1;
//     }

//     Some(Stroke {
//         width: width / w as f32,
//         color: Color32::from_rgba_premultiplied(
//             (r / w) as u8,
//             (g / w) as u8,
//             (b / w) as u8,
//             (a / w) as u8,
//         ),
//     })
// }

#[test]
const fn snarl_style_is_send_sync() {
    const fn is_send_sync<T: Send + Sync>() {}
    is_send_sync::<SnarlStyle>();
}

fn rect_round(r: Rect) -> Rect {
    // return r;
    Rect::from_min_max(r.min.round(), r.max.round())
}<|MERGE_RESOLUTION|>--- conflicted
+++ resolved
@@ -623,14 +623,8 @@
 
 struct PinResponse {
     pos: Pos2,
-<<<<<<< HEAD
-    // pin_color: Color32,
-    wire_style: Option<WireStyle>,
-    wire_color: Color32,
-=======
     wire_color: Color32,
     wire_style: WireStyle,
->>>>>>> 6a7671a0
 }
 
 impl<T> Snarl<T> {
@@ -1042,13 +1036,7 @@
                             from_pos,
                             to_r.pos,
                             Stroke::new(wire_width, to_r.wire_color),
-<<<<<<< HEAD
-                            to_r.wire_style
-                                .zoomed(snarl_state.scale())
-                                .unwrap_or_else(|| style.get_wire_style(snarl_state.scale())),
-=======
                             to_r.wire_style.zoomed(snarl_state.scale()),
->>>>>>> 6a7671a0
                         );
                     }
                 }
@@ -1066,14 +1054,7 @@
                             from_r.pos,
                             to_pos,
                             Stroke::new(wire_width, from_r.wire_color),
-<<<<<<< HEAD
-                            from_r
-                                .wire_style
-                                .zoomed(snarl_state.scale())
-                                .unwrap_or_else(|| style.get_wire_style(snarl_state.scale())),
-=======
                             from_r.wire_style.zoomed(snarl_state.scale()),
->>>>>>> 6a7671a0
                         );
                     }
                 }
@@ -1246,14 +1227,8 @@
                     in_pin.id,
                     PinResponse {
                         pos: r.rect.center(),
-<<<<<<< HEAD
-                        // pin_color,
-                        wire_style: pin_info.wire_style,
-                        wire_color: pin_info.wire_color.unwrap_or(pin_color),
-=======
                         wire_color: wire_info.color,
                         wire_style: wire_info.style,
->>>>>>> 6a7671a0
                     },
                 );
             });
@@ -1399,14 +1374,8 @@
                     out_pin.id,
                     PinResponse {
                         pos: r.rect.center(),
-<<<<<<< HEAD
-                        // pin_color,
-                        wire_style: pin_info.wire_style,
-                        wire_color: pin_info.wire_color.unwrap_or(pin_color),
-=======
                         wire_color: wire_info.color,
-                        wire_style: wire_info.style,
->>>>>>> 6a7671a0
+                        wire_style: wire_info.style
                     },
                 );
             });
